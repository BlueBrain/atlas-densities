--- conflicted
+++ resolved
@@ -202,25 +202,15 @@
 @click.option(
     "--probability-map",
     type=EXISTING_FILE_PATH,
-<<<<<<< HEAD
-    required=False,
-    #TODOhelp=,
-    default=str(METADATA_PATH / "isocortex_metadata.json"),  #TODO
-=======
     required=True,
     help=("Path to the probability map csv file."),
->>>>>>> 6b57eca2
 )
 @click.option(
     "--marker",
     type=(str, EXISTING_FILE_PATH),
     multiple=True,
     required=True,
-<<<<<<< HEAD
-    help="Name and path to marker: ex: --marker pv path/pv.nrrd"
-=======
     help="Name and path to marker: ex: --marker pv path/pv.nrrd",
->>>>>>> 6b57eca2
 )
 @click.option(
     "--output-dir",
@@ -262,12 +252,7 @@
 
     L.info("Loading volumetric densities of molecular types ...")
     molecular_type_densities = {
-<<<<<<< HEAD
-        molecular_type: VoxelData.load_nrrd(density_path)
-        for molecular_type, density_path in marker
-=======
         molecular_type: VoxelData.load_nrrd(density_path) for molecular_type, density_path in marker
->>>>>>> 6b57eca2
     }
 
     # Check metadata consistency
