--- conflicted
+++ resolved
@@ -20,11 +20,7 @@
 
 import logging
 import warnings
-<<<<<<< HEAD
-from typing import TYPE_CHECKING, Optional, Union
-=======
-from typing import TYPE_CHECKING, Dict, List, Optional, Union
->>>>>>> 981e70ab
+from typing import TYPE_CHECKING, Optional
 
 import numpy as np
 import pandas as pd
@@ -273,11 +269,7 @@
 
 
 def linear_fitting_xy(
-<<<<<<< HEAD
     xdata: list[float], ydata: list[float], sigma: list[float] | FloatArray
-=======
-    xdata: list[float], ydata: list[float], sigma: Union[list[float], FloatArray]
->>>>>>> 981e70ab
 ) -> dict[str, float]:
     """
     Compute the coefficient of the linear least-squares regression of the point cloud
@@ -535,33 +527,20 @@
         )
 
 
-<<<<<<< HEAD
 def _get_group_names(region_map: "RegionMap", group_ids_config: dict) -> dict[str, set[str]]:
-=======
-def _get_group_names(
-    region_map: "RegionMap", cleanup_rest: bool = False, root_region_name: str | None = None
-) -> dict[str, set[str]]:
->>>>>>> 981e70ab
     """
     Get AIBS names for regions in several region groups of interest.
 
     Args:
         region_map: object to navigate the mouse brain regions hierarchy
             (instantiated from AIBS 1.json).
-<<<<<<< HEAD
         group_ids_config: mapping of regions to their constituent ids
-=======
-        cleanup_rest: (Optional) If True, the name of any ascendant region of the Cerebellum and
-            Isocortex groups are removed from the names of the Rest group. This makes sure that
-            the set of names of the Rest group is closed under taking descendants.
->>>>>>> 981e70ab
 
     Returns:
         A dictionary whose keys are region group names and whose values are
         sets of brain region names.
     """
 
-<<<<<<< HEAD
     group_ids = utils.get_group_ids(region_map, group_ids_config)
 
     # Make the Rest group stable under taking descendants
@@ -574,9 +553,6 @@
         region_map.get(cerebellum_id, attr="id", with_ascendants=True)
     )
     group_ids["Rest"] -= ascendant_ids
-=======
-    group_ids = utils.get_group_ids(region_map, cleanup_rest, root_region_name)
->>>>>>> 981e70ab
 
     return {
         group_name: {region_map.get(id_, attr="name") for id_ in group_ids[group_name]}
@@ -680,11 +656,7 @@
 
     L.info("Getting group names ...")
     # We want group region names to be stable under taking descendants
-<<<<<<< HEAD
     groups = _get_group_names(region_map, group_ids_config)
-=======
-    groups = _get_group_names(region_map, cleanup_rest=True, root_region_name=region_name)
->>>>>>> 981e70ab
 
     L.info("Computing fitting coefficients ...")
     fitting_coefficients = compute_fitting_coefficients(groups, average_intensities, densities)
