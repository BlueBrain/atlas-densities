--- conflicted
+++ resolved
@@ -94,18 +94,6 @@
             or contain some white spaces.
     """
     # pylint: disable=too-many-locals
-<<<<<<< HEAD
-    region_info = region_map.as_dataframe().reset_index().set_index('acronym')
-    region_info = region_info.loc[probability_map.index.get_level_values('region')]
-    region_info = region_info.reset_index()[['region', 'id']]
-
-    molecular_type_densities = {
-        key: value
-        for key, value in molecular_type_densities.items()
-        #TODO: need to check consistency of available markers, and what is needed
-        #if key not in molecular_types_diff
-    }
-=======
     region_info = (
         region_map.as_dataframe()
         .reset_index()
@@ -116,7 +104,6 @@
     region_acronyms = set(region_info.region)
 
     _check_probability_map_consistency(probability_map, set(molecular_type_densities.keys()))
->>>>>>> 6b57eca2
 
     region_masks = {
         region_acronym: annotation.raw == region_id
@@ -125,14 +112,6 @@
 
     Path(output_dirpath).mkdir(exist_ok=True, parents=True)
 
-<<<<<<< HEAD
-    delayed = joblib.delayed(_create_mtype_)
-    work = [
-        delayed(output_dirpath, region_info, region_masks, probability_map, molecular_type_densities, annotation, mtype)
-        for mtype in probability_map.columns
-        ]
-    joblib.Parallel(n_jobs=-2, verbose=150, backend='threading')(work)
-=======
     for mtype in tqdm(probability_map.columns):
 
         coefficients: Dict[str, Dict[str, Any]] = {}
@@ -155,5 +134,4 @@
         if np.any(mtype_density):
             mtype_filename = f"{mtype.replace('_', '-')}_densities.nrrd"  # do we need this?
             filepath = str(Path(output_dirpath) / mtype_filename)
-            annotation.with_data(mtype_density).save_nrrd(filepath)
->>>>>>> 6b57eca2
+            annotation.with_data(mtype_density).save_nrrd(filepath)