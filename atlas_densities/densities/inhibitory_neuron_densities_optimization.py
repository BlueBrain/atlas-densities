"""Functions to create volumetric neuron densities for the following inhibitory neuron types of
the mouse brain:
- PV+
- SST+
- VIP+
- GAD67+ (a superset of the union of the previous three)

The algorithm is presented in "Atlas of inhibitory neurons in the mouse brain" by D. Rodarie et
al., to appear in <journal>.

This code supersedes the ``refined_inhibitory_neuron_densities`` module, which is maintained to
allow comparisons with the former approach of the same article.

The main function resolves a linear program which aims at minimizing the absolute differences
between output cell counts and input estimates while enforcing the consistency of cell count sums
across the brain region hierarchy.

The file ``doc/source/bbpp82_628_linear_program.pdf`` serves as a documentation of the linear
program, see Section 2 in particular. The initialization of the linear program relies on average
density estimates, obtained for instance via the ``fitting`` module. We refer to these
estimates as the initial estimates.

The output are volumetric density nrrd files, one for each of the aforementioned inhibitory
neuron types. Volumetric densities are derived from the cell counts obtained as the solution of
the previous linear program.

A note on the linear program:

The variable ``x_result`` used in this module is a container for the output cell counts.
It encompasses the variables ``x_{i, m}`` defined in Section 2 of
``bbpp82_628_linear_program.pdf``. The variable ``x_result`` is initialized with the estimates
which are taken for certain (when the "confidence" numbers ``sigma_{i, m}`` are close to 0.0)
and with NaN otherwise. If ``x_result.at[(id_, marker)]`` is set to NaN, then a decision variable
``x_{i, m}`` is introduced where i = id_ and m = marker. Once the program is resolved,
``x_result.at[(id_, marker)]`` is set with the solution value of ``x_{i, m}``. Similarly, the
variable deltas used in this module corresponds to the decision variables ``delta_{r, m}`` of
the pdf file.
"""
from __future__ import annotations

import logging
import warnings
from typing import Dict, List, Optional, Set, Tuple

import numpy as np
import pandas as pd
from atlas_commons.typing import AnnotationT, FloatArray
from scipy.optimize import linprog
from tqdm import tqdm
from voxcell import RegionMap

from atlas_densities.densities import utils
from atlas_densities.densities.inhibitory_neuron_densities_helper import (
    average_densities_to_cell_counts,
    get_cell_types,
)
from atlas_densities.exceptions import AtlasDensitiesError, AtlasDensitiesWarning

L = logging.getLogger(__name__)

SKIP = np.inf  # Used to signify that a delta variable of the linear program should be removed
KEEP = np.nan  # Used to signify that a delta variable should be added to the linear program
MinMaxPair = Tuple[float, Optional[float]]


def _resize_average_densities(
    average_densities: pd.DataFrame, hierarchy_info: pd.DataFrame
) -> pd.DataFrame:
    """
    Resize the `average_densities` data frame in such a way that the resized index coincides with
    `hierarchy_info["brain_region"]`.

    Missing entries are set to ``np.nan``.

    average_densities: a data frame whose columns are described in
            :func:`atlas_densities.densities.fitting.linear_fitting` containing the average
            cell densities of brain regions and their associated standard deviations. Columns are
            labelled by T and T_standard_deviation for various cell types T. The index of
            `average_densities` is a list of region names.
    hierarchy_info: data frame returned by
        :func:`atlas_densities.densities.utils.get_hierarchy_info`.

    Returns: a data frame containing all the entries of `average_densities` and whose index is
        `hierarchy_info["brain_region"]`. New entries are set to ``np.nan``.

    """
    resized = pd.DataFrame(
        np.nan, index=hierarchy_info["brain_region"], columns=average_densities.columns
    )
    resized.loc[average_densities.index] = average_densities

    return resized


def _check_region_counts_consistency(
    region_counts: pd.DataFrame, hierarchy_info: pd.DataFrame, tolerance: float = 0.0
) -> None:
    """
    Check that cell counts considered as certain are consistent across the brain regions hierarchy.

    Args:
        region_counts: data frame returned by
            :fun:`densities.inhibitory_densities_helper.average_densities_to_cell_counts`.
            A region is understood as a region of the brain hierarchy and includes all descendant
            subregions.
        hierarchy_info: data frame returned by
            :func:`atlas_densities.densities.utils.get_hierarchy_info`.
        tolerance: non-negative float number used as tolerance when comparing counts.
            Defaults to 0.0.

    Raises:
        AtlasDensitiesError if the sum of the cell counts of some leaf regions, all given with
        certainty, exceeds the cell count of an ancestor, also given with certainty.

    """

    def _check_descendants_consistency(region_name: str, id_set: Set[int], cell_type: str):
        standard_deviation = f"{cell_type}_standard_deviation"

        if region_counts.at[region_name, standard_deviation] != 0.0:
            return

        # count is certain, since standard_deviation is 0
        count = region_counts.at[region_name, cell_type]
        descendants_names = hierarchy_info.loc[list(id_set), "brain_region"]
        zero_std_mask = region_counts.loc[descendants_names, standard_deviation] == 0.0
        mask = zero_std_mask & (region_counts.loc[descendants_names, cell_type] > count + tolerance)
        descendants_counts = region_counts.loc[descendants_names, cell_type][mask]
        if not descendants_counts.empty:
            raise AtlasDensitiesError(
                f"Counts of {cell_type} cells in regions {list(descendants_names)} all exceed "
                f"the count of its ancestor region {region_name} and each count is given "
                f"for certain. The counts {descendants_counts} are all larger than "
                f"{count}."
            )

        names_with_certainty = descendants_names[zero_std_mask.to_list()].to_list()
        leaf_names = [
            hierarchy_info.at[id_, "brain_region"]
            for id_ in id_set
            if len(hierarchy_info.at[id_, "descendant_ids"]) == 1
            and hierarchy_info.at[id_, "brain_region"] in names_with_certainty
        ]
        leaves_count_sum = np.sum(region_counts.loc[leaf_names, cell_type])
        if leaves_count_sum > count + tolerance:
            raise AtlasDensitiesError(
                f"The sum of the counts of {cell_type} cells in leaf regions",
                " which are given with certainty, exceeds the count of the ancestor"
                f" region {region_name}, also given with certainty: "
                f"{leaves_count_sum} > {count}.",
            )

    for _, region_name, id_set in hierarchy_info[["brain_region", "descendant_ids"]].itertuples():
        for cell_type in get_cell_types(region_counts):
            _check_descendants_consistency(region_name, id_set, cell_type)


def _replace_inf_with_none(bounds: FloatArray) -> List[MinMaxPair]:
    """
    Replace the upper bounds equal to ``np.inf`` by None so as to comply with
    the `bounds` interface of scipy.optimize.linprog.

    Args:
        bounds: float array of shape (N, 2). Values in `bounds[..., 1]` can be
            ``np.inf`` to indicate the absence of a constraining upper bound.

    Return:
        list of pairs (min, max) where min is a float and max either a float or None.
    """
    return [(float(min_), None if np.isinf(max_) else float(max_)) for min_, max_ in bounds]


def _compute_region_cell_counts(
    annotation: AnnotationT,
    density: FloatArray,
    voxel_volume: float,
    hierarchy_info: "pd.DataFrame",
) -> "pd.DataFrame":
    """
    Compute the cell count of every 3D region in `annotation` labeled by a unique
    id in `ids` wrt cell `density`.

    Args:
        annotation: int array of shape (W, H, D) holding the annotation of the whole AIBS
            mouse brain. (The integers W, H and D are the dimensions of the array).
        density: float array of shape `annotation.shape` holding the volumetric density of a
            given cell type. The value assigned to a voxel represents the cell density in this
            voxel expressed in number of cells per mm^3.
        voxel_volume: volume in mm^3 of a voxel in any of the volumetric input arrays.
            This is (25 * 1e-6) ** 3 for an AIBS atlas nrrd file with 25um resolution.
        hierarchy_info: data frame returned by
            :func:`atlas_densities.densities.utils.get_hierarchy_info`.

    Returns:
        DataFrame of the following form (values are fake):
             brain_region                    cell_count
        10   Basic cell groups and regions   200.30
        123  Cerebrum                         75.05
             ...                             ...
        The index is the sorted list of all region identifiers.
    """
    id_counts = []
    for id_ in tqdm(hierarchy_info.index):
        mask = annotation == id_
        id_counts.append(np.sum(density[mask]) * voxel_volume)

    result = pd.DataFrame(
        {"brain_region": hierarchy_info["brain_region"], "cell_count": id_counts},
        index=hierarchy_info.index,
    )

    return result


def set_known_values(
    region_counts: pd.DataFrame,
    id_counts: pd.DataFrame,
    hierarchy_info: pd.DataFrame,
) -> Tuple[pd.DataFrame, pd.DataFrame]:
    """
    Create the linear program variables `x_result` (cell counts) and `delta`
    (distances to initial estimates) and set the cell counts in `x_result` when those are known with
    certainty.

    The general rule is that if the standard variation associated to a cell count value from
    `region_counts` is (close to) 0.0, the output cell count is set with its initial estimate.
    This corresponds for instance to cell counts within regions known to contain only
    inhibitory neurons (the "known" overall neuron density can then be used) are known to
    contain no inhibitory cells, in which case subtype cell counts are set to 0.0.

    Args:
        region_counts: data frame returned by
            :fun:`densities.inhibitory_densities_helper.average_densities_to_cell_counts`.
            A region is understood as a region of the brain hierarchy and includes all descendant
            subregions.
        id_counts: data frame returned by
            :fun:`densities.inhibitory_densities_helper.average_densities_to_cell_counts` but
            indexed by unique integer region identifiers instead of region names.
            Cell counts are limited to 3D regions defined by a single integer identifier.
            Descendants subregions are therefore not included.
        hierarchy_info: data frame returned by
            :func:`atlas_densities.densities.utils.get_hierarchy_info`.

    Returns: a pair (x_result, deltas) which is container for the variables of the linear program.
        x_result: data frame initialized with either cell count estimates, if they are knownn for
            certain (standard deviation close to 0.0), or with NaNs otherwise. It has one column
            for each cell type in `cell_types`. Its index is a sorted list of integer region
            identifiers, a. k. a., labels.
        deltas: data frame corresponding to the variables of the linear programs.
            These variables represent the absolute values of the differences between the cell
            count variables and their initial estimates. The linear program attempts to minimize a
            weighted sum of the `deltas`. The `deltas` data frame has one column for each cell
            type in `cell_types`. Its index is a list of region names (str).
            The data frame is initialized with zeros for regions where the cell count estimate is
            given for certain (standard deviation close to 0.0), with `SKIP` if no estimate
            is available and with `KEEP` otherwise. The latter case corresponds to a variable
            delta_{r, m} that is actually added to the linear program.
    """
    stddev_tolerance = 1e-2  # absolute tolerance used to compare standard deviation to 0.0
    cell_types = get_cell_types(region_counts)

    assert cell_types == get_cell_types(id_counts)
    assert np.all(hierarchy_info["brain_region"] == region_counts.index)
    assert np.all(hierarchy_info.index == id_counts.index)

    def _zero_descendants(id_, cell_type, x_result, deltas, hierarchy_info):
        """
        Zeroes the count of `cell_type` cells in every descendant regions of `id_`,
        including `id_`.
        """
        desc_ids = list(hierarchy_info.at[id_, "descendant_ids"])
        x_result.loc[desc_ids, cell_type] = 0.0
        desc_names = hierarchy_info.loc[desc_ids, "brain_region"]
        deltas.loc[desc_names, cell_type] = 0.0

    L.info("Preparing variables layout ...")
    x_result = pd.DataFrame(
        {cell_type: np.full(len(id_counts), KEEP) for cell_type in cell_types},
        index=id_counts.index,  # indexed by integer identifiers
    )
    deltas = pd.DataFrame(
        {cell_type: np.full(len(region_counts), KEEP) for cell_type in cell_types},
        index=region_counts.index,  # indexed by region names (str)
    )

    L.info("Setting known values ...")
    # Set delta_{r, m} with `SKIP` if the corresponding cell count estimate is missing.
    # This means that the region r won't impose any constraint wrt to the marker m in the linear
    # program, i.e., the delta_{r, m} variable is omitted for such r and m.
    for id_, region_name in zip(hierarchy_info.index, region_counts.index):
        for cell_type in cell_types:
            # A region without cell count estimate for `cell_type` adds no constraint
            # to the linear program.
            if np.isnan(region_counts.at[region_name, cell_type + "_standard_deviation"]):
                deltas.loc[region_name, cell_type] = SKIP

        # If the initial cell count estimate of gad67+ (all inhibitory neurons) in `region_name`
        # and its standard deviation are both close to 0.0, we set the cell final counts of every
        # inhibitory neuron subtypes in every descendant regions to 0.0.
        if np.isclose(
            region_counts.at[region_name, "gad67+_standard_deviation"], 0.0, atol=stddev_tolerance
        ) and np.isclose(region_counts.at[region_name, "gad67+"], 0.0, atol=stddev_tolerance):
            for cell_type in cell_types:
                _zero_descendants(id_, cell_type, x_result, deltas, hierarchy_info)

    # Set the (possibly non-zero) cell count estimates which are given with certainty.
    for id_, region_name in zip(hierarchy_info.index, region_counts.index):
        for cell_type in cell_types:
            if np.isclose(
                region_counts.at[region_name, cell_type + "_standard_deviation"],
                0.0,
                atol=stddev_tolerance,
            ):
                if x_result.at[id_, cell_type] == 0.0 and id_counts.at[id_, cell_type] != 0.0:
                    raise AtlasDensitiesError(
                        f"The count of {cell_type} cells in the atomic 3D region with id {id_} "
                        f"(corresponding name: '{region_name}') has the non-zero estimate "
                        f"{id_counts.at[id_, cell_type]} which is given for certain whereas an "
                        f"ancestor region has a zero cell count."
                    )
                # Cell count estimates whose associated standard deviations are close to 0.0
                # are used as definitive estimates.
                x_result.at[id_, cell_type] = id_counts.at[id_, cell_type]
                deltas.at[region_name, cell_type] = 0.0

    return x_result, deltas


def create_bounds(
    x_result: pd.DataFrame,
    deltas: pd.DataFrame,
    neuron_counts: pd.DataFrame,
) -> Tuple[FloatArray, Dict[Tuple[int, str], int], Dict[Tuple[str, str], int]]:
    """
    Create the `bounds` array of shape (N, 2) where N is the number of variables
    of the linear program.

    The `bounds` array define a range constraining each variable.
    The upper bounds are given by the corresponding overall `neuron_counts`.

    Args:
        x_result: see return value of :fun:`set_known_values`. A `KEEP` entry means that a cell
            count variable is added to the program.
        deltas: see return value of :fun:`set_known_values`. A `KEEP` entry means that a
            delta variable is added to the program.
        neuron_counts: data frame with one column "cell_count" holding the neuron count each 3D
            region labeled by an integer identifier in `neuron_count.index`.

    Returns:
        a tuple (`bounds`, `x_map`, `deltas_map`) where
        - `bounds` is a float array of shape (N, 2) with N the total number of decision variables.
            ``np.inf`` values in `bounds[..., 1]` indicates that there is no constraining upper
            bound.
        - `x_map` is a dict mapping pairs (id_, cell_type) to indices of `bounds`.
            The keys of this dict corresponds to cell count variables in the linear program.
        - `deltas_map` is a dict mapping pairs (region_name, cell_type) to indices of `bounds`.
            The keys of this dict corresponds to the slack "delta" variables which represent
            distances of cell count variables to initial estimates.
    """
    x_map = {}
    deltas_map = {}
    bounds = []  # list of pairs (lower_bound, upper_bound)
    cell_types = get_cell_types(x_result)
    for id_ in x_result.index:
        for cell_type in cell_types:
            if np.isnan(x_result.at[id_, cell_type]):
                assert neuron_counts.at[id_, "cell_count"] >= 0.0
                bounds.append((0.0, neuron_counts.at[id_, "cell_count"]))
                x_map[(id_, cell_type)] = len(bounds) - 1

    for region_name in deltas.index:
        for cell_type in cell_types:
            if np.isnan(deltas.at[region_name, cell_type]):
                bounds.append((0.0, np.inf))
                deltas_map[(region_name, cell_type)] = len(bounds) - 1

    return np.asarray(bounds, dtype=float), x_map, deltas_map


def create_aub_and_bub(
    # pylint: disable=too-many-locals
    x_result: pd.DataFrame,
    region_counts: pd.DataFrame,
    x_map: Dict[Tuple[int, str], int],
    deltas_map: Dict[Tuple[str, str], int],
    hierarchy_info: pd.DataFrame,
) -> Tuple[FloatArray, FloatArray]:
    """
    Create the matrix and the right-hand side vector of the linear inequality constraints.

    Linear inequality constraints are of two kinds:
    - a pair of constraints expressing the fact that the distances to the initial estimates
        is less or equal to a delta variable (the program minimizes a weighted sum of delta
        variables)
    - an inequality expressing the fact the cell count of gad67+, the total of inhibitory
        neuron counts, is at least the sum of every inhibitory subtype cell counts.

    Args:
        x_result: see return value of :fun:`set_known_values`. A `KEEP` entry means that a
            cell count variable is added to the program.
        region_counts: data frame with one column for per cell type and with index
            a list of region names. This data frame holds the initial cell count estimates.
        x_map: dict mapping pairs (id_, cell_type) to integer indices of the global list of
            variables.
        deltas_map: dict mapping pairs (region_name, cell_type) to integer indices of the global
            list of variables.
        hierarchy_info: data frame returned by
            :func:`atlas_densities.densities.utils.get_hierarchy_info`.

    Returns: a pair (`a_ub`, `b_ub`) where `a_ub` is a float array of shape (C, N) and
        `b_ub` is a float array of shape (C,). The integer N stands for the number of variables
        while C stands for the number of inequality constraints.
        The implemented constraints are: a_ub X <= b_ub where X stands for the cell count
        variables.
    """

    def check_constraint_3c(b_value: float, region_name: str, id_: int) -> None:
        """
        Check if `b_value` is negative in the right-handside of an inequality of type (3c).

        Warns: issues an  AtlasDensitiesWarning if `b_value` is negative, as
            a potential issue is hence detected.
        """
        if b_value < 0.0:
            warnings.warn(
                f"The inequality constraint of type (3c) for r = '{region_name}', "
                f"id = {id_} has the negative right-handside value {b_value}, which will "
                f"cause the corresponding delta variable to be at least {np.abs(b_value)} "
                f"whereas the target delta value is 0.0.",
                AtlasDensitiesWarning,
            )

    def check_constraint_3e(
        constraint: FloatArray, b_value: float, region_name: str, id_: int
    ) -> bool:
        """
        Check if `constraint` is a valid inequality constraint of type (3e).

        Returns:
            True if the constraint is not void.

        Raises:
           AtlasDensitiesWarning if an inconsistency is detected.
        """
        if b_value != 0.0 or np.any(constraint != 0.0):  # Do not add void constraints
            if b_value < 0.0 and np.all(constraint >= 0.0):
                raise AtlasDensitiesError(
                    f"Inconsistent inequality for constraint of type (3e): "
                    f"r = '{region_name}', id = {id_}.\n The left-hand side is zero whereas "
                    f"the right-hand side is negative."
                )
            if b_value < 0.0:
                warnings.warn(
                    f"The inequality constraint of type (3e) for id = {id_} "
                    f"has the negative right-handside value {b_value}.",
                    AtlasDensitiesWarning,
                )
            return True

        return False

    a_ub = []
    b_ub = []
    variable_count = len(x_map) + len(deltas_map)
    cell_types = get_cell_types(region_counts)
    for id_, region_name, set_ in hierarchy_info[["brain_region", "descendant_ids"]].itertuples():
        for cell_type in cell_types:
            if (region_name, cell_type) in deltas_map:
                constraint = np.zeros((variable_count,), dtype=float)
                b_value = region_counts.at[region_name, cell_type]
                for desc_id in set_:
                    if (desc_id, cell_type) in x_map:
                        constraint[x_map[(desc_id, cell_type)]] = 1.0
                    else:
                        b_value -= x_result.at[desc_id, cell_type]
                constraint[deltas_map[(region_name, cell_type)]] = -1.0
                a_ub.append(constraint)  # Inequality (3c) from the pdf file
                check_constraint_3c(b_value, region_name, id_)
                b_ub.append(b_value)

                constraint_minus = -constraint
                constraint_minus[deltas_map[(region_name, cell_type)]] = -1.0
                a_ub.append(constraint_minus)  # Inequality (3d) from the pdf file
                b_ub.append(-b_value)

        constraint = np.zeros((variable_count,), dtype=float)
        b_value = 0.0
        if (id_, "gad67+") not in x_map:
            b_value += x_result.at[id_, "gad67+"]
        else:
            constraint[x_map[(id_, "gad67+")]] = -1.0
        for cell_type in set(cell_types) - {"gad67+"}:
            if (id_, cell_type) in x_map:
                constraint[x_map[(id_, cell_type)]] = 1.0
            else:
                b_value -= x_result.at[id_, cell_type]
        if check_constraint_3e(constraint, b_value, region_name, id_):
            a_ub.append(constraint)  # Inequality (3e) from the pdf file
            b_ub.append(b_value)

    return np.asarray(a_ub, dtype=float), np.asarray(b_ub, dtype=float)


def create_volumetric_densities(
    x_result: pd.DataFrame,
    annotation: AnnotationT,
    neuron_density: FloatArray,
    neuron_counts: pd.DataFrame,
    cell_types: List[str],
) -> Dict[str, FloatArray]:
    """
    Create volumetric densities for each cell type in `cell_types` based on the `x_result`cell
    counts.

    Args:
        x_result: see return value of :fun:`set_known_values`. A `KEEP` entry means that a cell
            count variable is added to the program.
        annotation: int array of shape (W, H, D) holding the annotation of the whole
            brain model. (The integers W, H and D are the dimensions of the array).
        neuron_density: non-negative float array of shape (W, H, D). This array holds the
            volumetric neuron density of the brain model expressed in number of neurons per mm^3.
        neuron_counts: data frame with one column "cell_count" holding the neuron count each 3D
            region labeled by an integer identifier in `neuron_count.index`.
        cell_types:
            list of cell type names, e.g., ["gad67+", "pv+", "sst+", "vip+"].

    Returns:
        dict whose keys are cell types (str) and whose values a float array of shape
        `annotation.shape` (which is assumed to coincide with `neuron_density.shape`). The value
        of a voxel in each array represents a cell density expressed in number of cells per mm^3.
    """

    densities = {cell_type: neuron_density.copy() for cell_type in cell_types}
    for id_ in tqdm(neuron_counts.index):
        mask = annotation == id_
        neuron_count = neuron_counts.at[id_, "cell_count"]
        for cell_type in cell_types:
            if np.isclose(neuron_count, 0.0):
                densities[cell_type][mask] = 0.0
            else:
                densities[cell_type][mask] *= x_result.at[id_, cell_type] / neuron_count

    return densities


def _compute_initial_cell_counts(
    annotation: AnnotationT,
    voxel_volume: float,
    average_densities: pd.DataFrame,
    hierarchy_info: pd.DataFrame,
) -> Tuple[pd.DataFrame, pd.DataFrame]:
    """
    Compute initial cell counts for various cell types based on `average_densities`.

    Args:
        annotation: int array of shape (W, H, D) holding the annotation of the whole
            brain model. (The integers W, H and D are the dimensions of the array).
        voxel_volume: volume expressed in mm^3 of a voxel. The input volumetric data (annotation
            and neuron density) are assumed to have voxels of the same dimensions.
        average_densities: a data frame whose columns are described in
            :func:`atlas_densities.densities.fitting.linear_fitting` containing the average
            cell densities of brain regions and their associated standard deviations. Columns are
            labelled by T and T_standard_deviation for various cell types T. The index of
            `average_densities` is a list of region names.
        hierarchy_info: data frame returned by
            :func:`atlas_densities.densities.utils.get_hierarchy_info`.

    Returns:
        a pair of data frames (`region_counts`, `id_counts`).
        - `region_counts` has the return value format of
            :fun:`densities.inhibitory_densities_helper.average_densities_to_cell_counts`.
            It holds region cell counts as well as associated standard deviations.
        - `id_counts` has the return value format of
            :fun:`densities.inhibitory_densities_helper.average_densities_to_cell_counts` except
            that its index is a list of unique integer region identifiers.
            It holds the cell counts of the 3D regions labeled by a unique identifier, as well as
            associated standard deviations (descendant subregions are excluded).
    """
    L.info("Computing the volume of every 3D region ...")
    volumes = utils.compute_region_volumes(annotation, voxel_volume, hierarchy_info)

    L.info("Computing cell count estimates in every 3D region ...")
    region_counts = average_densities_to_cell_counts(average_densities, volumes)

    _check_region_counts_consistency(region_counts, hierarchy_info)

    L.info("Computing cell count estimates in atomic 3D region ...")
    volumes.drop("volume", axis=1, inplace=True)
    volumes.rename(columns={"id_volume": "volume"}, inplace=True)
    id_counts = average_densities_to_cell_counts(average_densities, volumes)
    id_counts.index = volumes.index  # unique integer identifiers

    return region_counts, id_counts


def _check_variables_consistency(
    x_result: pd.DataFrame,
    cell_types: List[str],
    neuron_counts: pd.DataFrame,
    hierarchy_info: pd.DataFrame,
) -> None:
    """
    Raises also an error if a cell count value marked as final in `x_result` exceeds its
    prescribed upper bound from `neuron_counts`.

    Args:
        x_result: see return value of :fun:`set_known_values`.
        cell_types: list of cell type names, e.g., ["pv+", "sst+", "vip+", "gad67+"].
        hierarchy_info: data frame returned by
            :func:`atlas_densities.densities.utils.get_hierarchy_info`.
        neuron_counts: data frame with one column "cell_count" holding the neuron count each 3D
            region labeled by an integer identifier in `neuron_count.index`.

    Raises:
        AtlasDensitiesError if a cell count estimate which is given for certain exceeds the neuron
        count constraint.
    """
    cell_count_tolerance = 1e-2  # absolute tolerance to rule out round-off errors
<<<<<<< HEAD
    for id_ in hierarchy_info.index:
=======
    for region_name, id_, id_set in zip(
        deltas.index, hierarchy_info.index, hierarchy_info["descendant_ids"]
    ):
>>>>>>> 2b89cfdb
        for cell_type in cell_types:
            neuron_count = neuron_counts.loc[id_, "cell_count"]
            if (
                not np.isnan(x_result.loc[id_, cell_type])
                and x_result.loc[id_, cell_type] > neuron_count
            ):
                if x_result.loc[id_, cell_type] <= neuron_count + cell_count_tolerance:
                    x_result.loc[id_, cell_type] = neuron_count
                else:
                    raise AtlasDensitiesError(
                        f"Cell count estimate of atomic 3D region with id {id_} for cell type"
                        f" {cell_type} is {x_result.loc[id_, cell_type]}, which exceeds the "
                        f"estimated overall neuron count for this region, that is {neuron_count}."
                    )


def _check_linprog_consistency(a_ub: FloatArray, b_ub: FloatArray, bounds: FloatArray) -> None:
    """
    Check some basic expectations on the linear program providing the cell count estimates.

    Checks are based the program description in Section 2 of
    ``doc/source/bbpp82_628_linear_program.pdf``

    Args:
        a_ub: see :fun:`create_aub_and_bub` output description.
        b_ub: see :fun:`create_aub_and_bub` output description.
        bounds: see :fun:`create_bounds` output description.

    Raises:
        AtlasDensitiesError if some inconsistency with the description of
        ``doc/source/bbpp82_628_linear_program.pdf`` is detected.
    """
    if not np.all(np.isfinite(a_ub)):
        raise AtlasDensitiesError(
            "Unexpected infinite values in the matrix A_ub encoding inequality constraints."
        )
    if not np.all(np.isfinite(b_ub)):
        raise AtlasDensitiesError("Unexpected infinite values in b_ub.")
    diff = set(np.unique(a_ub)) - {-1.0, 0.0, 1.0}
    if diff:
        raise AtlasDensitiesError(
            f"Unexpected coefficient values the matrix A_ub "
            f"encoding inequality constraints:  {diff}"
        )
    if len(bounds) > 0:  # `bounds` is empty if all values are given for certain.
        if not np.all(bounds[:, 0] == 0.0):
            raise AtlasDensitiesError("Unexpected non-zero lower bounds in b_ub.")
        if not np.all(bounds[:, 1] >= 0.0):
            raise AtlasDensitiesError("Unexpected negative upper bounds in b_ub.")


def create_inhibitory_neuron_densities(  # pylint: disable=too-many-locals
    hierarchy: dict,
    annotation: AnnotationT,
    voxel_volume: float,
    neuron_density: FloatArray,
    average_densities: pd.DataFrame,
    region_name: str = "root",
) -> Dict[str, FloatArray]:
    """
    Create a 3D float array for each cell type that labels a column of `average_densities`.

    Voxel values are cell density values expressed in number of cells per mm^3.
    For a given `annotation` array, a non-zero annotated voxel belongs to an "atomic" 3D region
    whose label is either a leaf of the brain region hierarchy tree or, more surprisingly, not a
    leaf when annotation failed to be more precise. See
    https://community.brain-map.org/t/how-to-interpret-3d-regions-which-are-labelled-by-non-leaf-identifiers-of-1-json/1159
    for discussion on AIBS annotation issues.

    This function computes new cell count estimates based on the initial estimates of
    `average_densities`. This is done by solving a linear program which enforces cell counts
    consistency:
    - the inhibitory neuron count in a region is at least the sum of counts of inhibitory cell
        subtypes under consideration;
    - each neuron subtype count does not exceed the overall cell count prescribed by
        `neuron_density`.

    The linear program minimizes the distances of each cell count to its initial
    estimate when it exists while enforcing the aforementioned consistency.
    The objective function is the sum of the distances to available region cell count estimates
    weighted by the inverses of the associated standard deviations.

    See "Atlas of inhibitory neurons in the mouse brain" by D. Rodarie et al., to appear in
    <journal> for a detailed description of the algorithm.

    Note:
        The density values of regions which are not listed in `average_densities` are
        set to 0.0. Idem for regions whose initial estimates contain a NaN value.

    Args:
        hierarchy: dict holding the tree of the brain regions hierarchy. Children regions
            are accessed via the "children" attribute. (dict counterpart of 1.json or
            hierarchy.json)
        annotation: int array of shape (W, H, D) holding the annotation of the whole
            brain model. (The integers W, H and D are the dimensions of the array).
        voxel_volume: volume of a voxel expressed in mm^3. The input volumetric data (annotation
            and neuron density) are assumed to have voxels of the same dimensions.
        neuron_density: non-negative float array of shape (W, H, D). This array holds the
            volumetric neuron density of the brain model expressed in number of neurons per mm^3.
        average_densities: a data frame whose columns are described in
            :func:`atlas_densities.densities.fitting.linear_fitting` containing the average
            cell densities of brain regions and their associated standard deviations. Columns are
            labelled by T and T_standard_deviation for various cell types T. The index of
            `average_densities` is a list of region names.
        region_name: (str) name of the root region of interest

    Returns:
        a dict whose keys are cell types (e.g., "gad67+", "pv+", "sst+" and "vip+") and whose
        values are float arrays of shape (W, H, D) holding the cell density of each cell type
        expressed in number of cells per mm^3.

    Raises:
        AtlasDensitiesError if some inconsistency in the input data has been detected or if the
        linear program cannot be solved.
    """

    hierarchy_info = utils.get_hierarchy_info(RegionMap.from_dict(hierarchy), root=region_name)
    average_densities = _resize_average_densities(average_densities, hierarchy_info)

    L.info("Initialization of the linear program: started")
    region_counts, id_counts = _compute_initial_cell_counts(
        annotation, voxel_volume, average_densities, hierarchy_info
    )

    L.info("Retrieving overall neuron counts in atomic 3D regions ...")
    neuron_counts = _compute_region_cell_counts(
        annotation, neuron_density, voxel_volume, hierarchy_info
    )
    assert np.all(neuron_counts["cell_count"] >= 0.0)

    L.info("Setting the known values ...")
    x_result, deltas = set_known_values(region_counts, id_counts, hierarchy_info)
    # We assume that if the cell count of `cell_type` in `region_name` is known with certainty
    # then the same holds in every descendant subregion.
    _check_variables_consistency(
        x_result, get_cell_types(region_counts), neuron_counts, hierarchy_info
    )

    L.info("Setting variable bounds and further inequality constraints ...")
    bounds, x_map, deltas_map = create_bounds(x_result, deltas, neuron_counts)
    variable_count = len(x_map) + len(deltas_map)
    assert set(x_map.values()) == set(range(len(x_map)))
    assert set(deltas_map.values()) == set(range(len(x_map), variable_count))

    a_ub, b_ub = create_aub_and_bub(x_result, region_counts, x_map, deltas_map, hierarchy_info)

    assert variable_count == len(bounds)
    assert variable_count == a_ub.shape[1]
    _check_linprog_consistency(a_ub, b_ub, bounds)

    L.info("Initialization of the linear program: finished.")
    if variable_count != 0:  # linprog raises a ValueError if c_row is empty
        c_row = np.zeros((variable_count,), dtype=float)
        for (name, cell_type), index in deltas_map.items():
            std_name = cell_type + "_standard_deviation"
            c_row[index] = 1.0 / region_counts.at[name, std_name]
            assert c_row[index] > 0.0

        L.info(
            "Solving linear program with %d variables and %d inequality constraints",
            variable_count,
            len(b_ub),
        )
        result = linprog(
            c=c_row,
            A_ub=a_ub,
            b_ub=b_ub,
            bounds=_replace_inf_with_none(bounds),
            method="highs",
        )
        if not result.success:
            raise AtlasDensitiesError(
                "The linear program minimizing the distances to cell count estimates couldn't "
                "be solved."
            )

        # inhibitory neuron count estimates x_{i, m} and delta_{r, m} values are non-negative.
        # Due to float rounding errors, we set a minimum negative value epsilon below which we
        # consider a negative value to be an error. x_ and delta_ being neuron counts derived
        # values, epsilon does not have to be very small (i.e., < -1e-10).
        epsilon = -1e-9
        assert np.all(result.x >= epsilon)
        result.x[result.x < 0.0] = 0.0
        # inhibitory neuron count estimates x_{i, m} don't exceed prescribed bounds
        # (over all neuron counts)
        assert np.all(result.x <= bounds[:, 1])

        L.info("Mapping linear program output back to cell count variables ...")
        for (id_, cell_type), row_index in x_map.items():
            x_result.at[id_, cell_type] = result.x[row_index]

    L.info("Creating volumetric densities out of cell count estimates ...")

    return create_volumetric_densities(
        x_result, annotation, neuron_density, neuron_counts, get_cell_types(region_counts)
    )<|MERGE_RESOLUTION|>--- conflicted
+++ resolved
@@ -616,13 +616,7 @@
         count constraint.
     """
     cell_count_tolerance = 1e-2  # absolute tolerance to rule out round-off errors
-<<<<<<< HEAD
     for id_ in hierarchy_info.index:
-=======
-    for region_name, id_, id_set in zip(
-        deltas.index, hierarchy_info.index, hierarchy_info["descendant_ids"]
-    ):
->>>>>>> 2b89cfdb
         for cell_type in cell_types:
             neuron_count = neuron_counts.loc[id_, "cell_count"]
             if (
